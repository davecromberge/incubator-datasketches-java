/*
 * Copyright 2015-16, Yahoo! Inc.
 * Licensed under the terms of the Apache License 2.0. See LICENSE file at the project root for terms.
 */

package com.yahoo.sketches.tuple;

import java.nio.ByteOrder;
import java.util.Arrays;

import com.yahoo.memory.Memory;
import com.yahoo.memory.WritableMemory;
import com.yahoo.sketches.Family;
import com.yahoo.sketches.HashOperations;
import com.yahoo.sketches.SketchesArgumentException;

/**
 * Direct QuickSelect tuple sketch of type ArrayOfDoubles.
 * <p>This implementation uses data in a given Memory that is owned and managed by the caller.
 * This Memory can be off-heap, which if managed properly will greatly reduce the need for
 * the JVM to perform garbage collection.</p>
 */
class DirectArrayOfDoublesQuickSelectSketch extends ArrayOfDoublesQuickSelectSketch {

  // these values exist only on heap, never serialized
  private WritableMemory mem_;
  // these can be derived from the mem_ contents, but are kept here for performance
  private int keysOffset_;
  private int valuesOffset_;

  /**
   * Construct a new sketch using the given Memory as its backing store.
   *
   * @param nomEntries Nominal number of entries. Forced to the nearest power of 2 greater than
   * given value.
   * @param lgResizeFactor log2(resize factor) - value from 0 to 3:
   * 0 - no resizing (max size allocated),
   * 1 - double internal hash table each time it reaches a threshold
   * 2 - grow four times
   * 3 - grow eight times (default)
   * @param samplingProbability
   *  <a href="{@docRoot}/resources/dictionary.html#p">See Sampling Probability</a>
   * @param numValues Number of double values to keep for each key.
   * @param seed <a href="{@docRoot}/resources/dictionary.html#seed">See seed</a>
   * @param dstMem <a href="{@docRoot}/resources/dictionary.html#mem">See Memory</a>
   */
  DirectArrayOfDoublesQuickSelectSketch(final int nomEntries, final int lgResizeFactor,
      final float samplingProbability, final int numValues, final long seed, final WritableMemory dstMem) {
    super(numValues, seed);
    mem_ = dstMem;
    final int startingCapacity = Util.getStartingCapacity(nomEntries, lgResizeFactor);
    checkIfEnoughMemory(dstMem, startingCapacity, numValues);
    mem_.putByte(PREAMBLE_LONGS_BYTE, (byte) 1);
    mem_.putByte(SERIAL_VERSION_BYTE, serialVersionUID);
    mem_.putByte(FAMILY_ID_BYTE, (byte) Family.TUPLE.getID());
    mem_.putByte(SKETCH_TYPE_BYTE, (byte)
        SerializerDeserializer.SketchType.ArrayOfDoublesQuickSelectSketch.ordinal());
    final boolean isBigEndian = ByteOrder.nativeOrder().equals(ByteOrder.BIG_ENDIAN);
    mem_.putByte(FLAGS_BYTE, (byte) (
      (isBigEndian ? 1 << Flags.IS_BIG_ENDIAN.ordinal() : 0)
      | (samplingProbability < 1f ? 1 << Flags.IS_IN_SAMPLING_MODE.ordinal() : 0)
      | (1 << Flags.IS_EMPTY.ordinal())
    ));
    mem_.putByte(NUM_VALUES_BYTE, (byte) numValues);
    mem_.putShort(SEED_HASH_SHORT, Util.computeSeedHash(seed));
    theta_ = (long) (Long.MAX_VALUE * (double) samplingProbability);
    mem_.putLong(THETA_LONG, theta_);
    mem_.putByte(LG_NOM_ENTRIES_BYTE, (byte) Integer.numberOfTrailingZeros(nomEntries));
    mem_.putByte(LG_CUR_CAPACITY_BYTE, (byte) Integer.numberOfTrailingZeros(startingCapacity));
    mem_.putByte(LG_RESIZE_FACTOR_BYTE, (byte) lgResizeFactor);
    mem_.putFloat(SAMPLING_P_FLOAT, samplingProbability);
    mem_.putInt(RETAINED_ENTRIES_INT, 0);
    keysOffset_ = ENTRIES_START;
    valuesOffset_ = keysOffset_ + SIZE_OF_KEY_BYTES * startingCapacity;
    mem_.clear(keysOffset_, SIZE_OF_KEY_BYTES * startingCapacity); // clear keys only
    lgCurrentCapacity_ = Integer.numberOfTrailingZeros(startingCapacity);
    setRebuildThreshold();
  }

  /**
   * Wraps the given Memory.
   * @param mem <a href="{@docRoot}/resources/dictionary.html#mem">See Memory</a>
   * @param seed update seed
   */
  DirectArrayOfDoublesQuickSelectSketch(final WritableMemory mem, final long seed) {
    super(mem.getByte(NUM_VALUES_BYTE), seed);
    mem_ = mem;
    SerializerDeserializer.validateFamily(mem.getByte(FAMILY_ID_BYTE),
        mem.getByte(PREAMBLE_LONGS_BYTE));
    SerializerDeserializer.validateType(mem_.getByte(SKETCH_TYPE_BYTE),
        SerializerDeserializer.SketchType.ArrayOfDoublesQuickSelectSketch);
    final byte version = mem_.getByte(SERIAL_VERSION_BYTE);
    if (version != serialVersionUID) {
      throw new SketchesArgumentException("Serial version mismatch. Expected: " + serialVersionUID
          + ", actual: " + version);
    }
    final boolean isBigEndian =
        (mem.getByte(FLAGS_BYTE) & (1 << Flags.IS_BIG_ENDIAN.ordinal())) != 0;
    if (isBigEndian ^ ByteOrder.nativeOrder().equals(ByteOrder.BIG_ENDIAN)) {
      throw new SketchesArgumentException("Byte order mismatch");
    }
    Util.checkSeedHashes(mem.getShort(SEED_HASH_SHORT), Util.computeSeedHash(seed));
    keysOffset_ = ENTRIES_START;
    valuesOffset_ = keysOffset_ + SIZE_OF_KEY_BYTES * getCurrentCapacity();
    // to do: make parent take care of its own parts
    lgCurrentCapacity_ = Integer.numberOfTrailingZeros(getCurrentCapacity());
    theta_ = mem_.getLong(THETA_LONG);
    isEmpty_ = (mem_.getByte(FLAGS_BYTE) & (1 << Flags.IS_EMPTY.ordinal())) != 0;
    setRebuildThreshold();
  }

  @Override
  public double[][] getValues() {
    final int count = getRetainedEntries();
    final double[][] values = new double[count][];
    if (count > 0) {
      long keyOffset = keysOffset_;
      long valuesOffset = valuesOffset_;
      int i = 0;
      for (int j = 0; j < getCurrentCapacity(); j++) {
        if (mem_.getLong(keyOffset) != 0) {
          final double[] array = new double[numValues_];
          mem_.getDoubleArray(valuesOffset, array, 0, numValues_);
          values[i++] = array;
        }
        keyOffset += SIZE_OF_KEY_BYTES;
        valuesOffset += (long)SIZE_OF_VALUE_BYTES * numValues_;
      }
    }
    return values;
  }

  @Override
  public int getRetainedEntries() {
    return mem_.getInt(RETAINED_ENTRIES_INT);
  }

  @Override
  public int getNominalEntries() {
    return 1 << mem_.getByte(LG_NOM_ENTRIES_BYTE);
  }

  @Override
  public byte[] toByteArray() {
    final int sizeBytes = getSerializedSizeBytes();
    final byte[] byteArray = new byte[sizeBytes];
    final WritableMemory mem = WritableMemory.wrap(byteArray);
    serializeInto(mem);
    return byteArray;
  }

  @Override
<<<<<<< HEAD
  public ArrayOfDoublesSketchIterator iterator() {
    return new DirectArrayOfDoublesSketchIterator(mem_, keysOffset_, getCurrentCapacity(),
        numValues_);
  }

  @Override
  int getSerializedSizeBytes() {
    return valuesOffset_ + SIZE_OF_VALUE_BYTES * numValues_ * getCurrentCapacity();
  }

  @Override
  void serializeInto(WritableMemory mem) {
    mem_.copyTo(0, mem, 0, mem.getCapacity());
=======
  public void reset() {
    if (!isEmpty_) {
      isEmpty_ = true;
      mem_.setBits(FLAGS_BYTE, (byte) (1 << Flags.IS_EMPTY.ordinal()));
    }
    final int lgResizeFactor = mem_.getByte(LG_RESIZE_FACTOR_BYTE);
    final float samplingProbability = mem_.getFloat(SAMPLING_P_FLOAT);
    final int startingCapacity = Util.getStartingCapacity(getNominalEntries(), lgResizeFactor);
    theta_ = (long) (Long.MAX_VALUE * (double) samplingProbability);
    mem_.putLong(THETA_LONG, theta_);
    mem_.putByte(LG_CUR_CAPACITY_BYTE, (byte) Integer.numberOfTrailingZeros(startingCapacity));
    mem_.putInt(RETAINED_ENTRIES_INT, 0);
    keysOffset_ = ENTRIES_START;
    valuesOffset_ = keysOffset_ + SIZE_OF_KEY_BYTES * startingCapacity;
    mem_.clear(keysOffset_, SIZE_OF_KEY_BYTES * startingCapacity); // clear keys only
    lgCurrentCapacity_ = Integer.numberOfTrailingZeros(startingCapacity);
    setRebuildThreshold();
>>>>>>> c3af9623
  }

  @Override
  protected long getKey(final int index) {
    return mem_.getLong(keysOffset_ + SIZE_OF_KEY_BYTES * index);
  }

  @Override
  protected void incrementCount() {
    final int count = mem_.getInt(RETAINED_ENTRIES_INT);
    if (count == 0) {
      mem_.setBits(FLAGS_BYTE, (byte) (1 << Flags.HAS_ENTRIES.ordinal()));
    }
    mem_.putInt(RETAINED_ENTRIES_INT, count + 1);
  }

  @Override
  protected int getCurrentCapacity() {
    return 1 << mem_.getByte(LG_CUR_CAPACITY_BYTE);
  }

  @Override
  protected void setThetaLong(final long theta) {
    theta_ = theta;
    mem_.putLong(THETA_LONG, theta_);
  }

  @Override
  protected int getResizeFactor() {
    return 1 << mem_.getByte(LG_RESIZE_FACTOR_BYTE);
  }

  @Override
  protected void setValues(final int index, final double[] values) {
    long offset = valuesOffset_ + SIZE_OF_VALUE_BYTES * numValues_ * index;
    for (int i = 0; i < numValues_; i++) {
      mem_.putDouble(offset, values[i]);
      offset += SIZE_OF_VALUE_BYTES;
    }
  }

  @Override
  protected void updateValues(final int index, final double[] values) {
    long offset = valuesOffset_ + SIZE_OF_VALUE_BYTES * numValues_ * index;
    for (int i = 0; i < numValues_; i++) {
      mem_.putDouble(offset, mem_.getDouble(offset) + values[i]);
      offset += SIZE_OF_VALUE_BYTES;
    }
  }

  @Override
  protected void setNotEmpty() {
    if (isEmpty_) {
      isEmpty_ = false;
      mem_.clearBits(FLAGS_BYTE, (byte) (1 << Flags.IS_EMPTY.ordinal()));
    }
  }

  @Override
  protected boolean isInSamplingMode() {
    return (mem_.getByte(FLAGS_BYTE) & (1 << Flags.IS_IN_SAMPLING_MODE.ordinal())) != 0;
  }

  // rebuild in the same memory
  @Override
  protected void rebuild(final int newCapacity) {
    final int numValues = getNumValues();
    checkIfEnoughMemory(mem_, newCapacity, numValues);
    final int currCapacity = getCurrentCapacity();
    final long[] keys = new long[currCapacity];
    final double[] values = new double[currCapacity * numValues];
    mem_.getLongArray(keysOffset_, keys, 0, currCapacity);
    mem_.getDoubleArray(valuesOffset_, values, 0, currCapacity * numValues);
    mem_.clear(keysOffset_,
        SIZE_OF_KEY_BYTES * newCapacity + SIZE_OF_VALUE_BYTES * newCapacity * numValues);
    mem_.putInt(RETAINED_ENTRIES_INT, 0);
    mem_.putByte(LG_CUR_CAPACITY_BYTE, (byte)Integer.numberOfTrailingZeros(newCapacity));
    valuesOffset_ = keysOffset_ + SIZE_OF_KEY_BYTES * newCapacity;
    lgCurrentCapacity_ = Integer.numberOfTrailingZeros(newCapacity);
    for (int i = 0; i < keys.length; i++) {
      if (keys[i] != 0 && keys[i] < theta_) {
        insert(keys[i], Arrays.copyOfRange(values, i * numValues, (i + 1) * numValues));
      }
    }
    setRebuildThreshold();
  }

  @Override
  protected int insertKey(final long key) {
    return HashOperations.hashInsertOnly(mem_, lgCurrentCapacity_, key, ENTRIES_START);
  }

  @Override
  protected int findOrInsertKey(final long key) {
    return HashOperations.hashSearchOrInsert(mem_, lgCurrentCapacity_, key, ENTRIES_START);
  }

  @Override
  protected double[] find(final long key) {
    final int index = HashOperations.hashSearch(mem_, lgCurrentCapacity_, key, ENTRIES_START);
    if (index == -1) { return null; }
    final double[] array = new double[numValues_];
    mem_.getDoubleArray(valuesOffset_ + SIZE_OF_VALUE_BYTES * numValues_ * index,
        array, 0, numValues_);
    return array;
  }

  private static void checkIfEnoughMemory(final Memory mem, final int numEntries,
      final int numValues) {
    final int sizeNeeded =
        ENTRIES_START + (SIZE_OF_KEY_BYTES + SIZE_OF_VALUE_BYTES * numValues) * numEntries;
    if (sizeNeeded > mem.getCapacity()) {
      throw new SketchesArgumentException("Not enough memory: need "
          + sizeNeeded + " bytes, got " + mem.getCapacity() + " bytes");
    }
  }

}<|MERGE_RESOLUTION|>--- conflicted
+++ resolved
@@ -150,7 +150,6 @@
   }
 
   @Override
-<<<<<<< HEAD
   public ArrayOfDoublesSketchIterator iterator() {
     return new DirectArrayOfDoublesSketchIterator(mem_, keysOffset_, getCurrentCapacity(),
         numValues_);
@@ -164,7 +163,9 @@
   @Override
   void serializeInto(WritableMemory mem) {
     mem_.copyTo(0, mem, 0, mem.getCapacity());
-=======
+  }
+
+  @Override
   public void reset() {
     if (!isEmpty_) {
       isEmpty_ = true;
@@ -182,7 +183,6 @@
     mem_.clear(keysOffset_, SIZE_OF_KEY_BYTES * startingCapacity); // clear keys only
     lgCurrentCapacity_ = Integer.numberOfTrailingZeros(startingCapacity);
     setRebuildThreshold();
->>>>>>> c3af9623
   }
 
   @Override
