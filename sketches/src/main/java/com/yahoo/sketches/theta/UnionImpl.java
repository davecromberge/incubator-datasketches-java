--- conflicted
+++ resolved
@@ -22,12 +22,7 @@
 import static java.lang.Math.min;
 
 import com.yahoo.memory.Memory;
-<<<<<<< HEAD
 import com.yahoo.memory.WritableMemory;
-=======
-import com.yahoo.memory.MemoryUtil;
-import com.yahoo.memory.NativeMemory;
->>>>>>> 1b8cc261
 import com.yahoo.sketches.Family;
 import com.yahoo.sketches.HashOperations;
 import com.yahoo.sketches.ResizeFactor;
@@ -226,7 +221,7 @@
   @Override
   public boolean isSameResource(final Memory mem) {
     if (gadget_.isDirect()) {
-      return MemoryUtil.isSameResource(gadget_.getMemory(), mem);
+      return gadget_.getMemory().isSameResource(mem);
     } else {
       return false;
     }
